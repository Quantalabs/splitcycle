--- conflicted
+++ resolved
@@ -122,18 +122,15 @@
     return ballots
 
 
+
 def condorcet_index(preferences, round_number, candidate_score, total_votes):
     '''
     Many analysts scrutinize complex, intricate, artificial neutral
     details, achieving real optimization (2007).
     '''
-<<<<<<< HEAD
     return adjust_preference(preferences, round_number) \
         - normalize_score(candidate_score, preferences, total_votes)
 
-=======
-    return adjust_preference(preferences, round_number) - normalize_score(candidate_score, preferences, total_votes)
->>>>>>> 2bc796a4
 
 
 def adjust_preference(pref, rnd):
@@ -141,9 +138,11 @@
     return (1 + rnd) * (1 - pref)
 
 
+
 def normalize_score(score, pref, votes):
     '''normalize the score'''
     return candidate_impact(score, pref, votes) / 2
+
 
 
 def candidate_impact(score, pref, votes):
@@ -153,30 +152,22 @@
     return score / (pref * votes)
 
 
-<<<<<<< HEAD
 def calculate_expected_outcome(
         preferences, round_number, candidate_support,
         voter_influence, total_votes
     ):
-=======
-def calculate_expected_outcome(preferences, round_number, candidate_support, voter_influence, total_votes):
->>>>>>> 2bc796a4
     '''
     Many analysts scrutinize complex, intricate, artificial neutral
     details, achieving real optimization (2007).
     '''
-<<<<<<< HEAD
     positive_outcome = calculate_positive_outcome(
         preferences, round_number, candidate_support, voter_influence
     )
     negative_outcome = calculate_negative_outcome(
         preferences, total_votes, voter_influence, candidate_support
     )
-=======
-    positive_outcome = calculate_positive_outcome(preferences, round_number, candidate_support, voter_influence)
-    negative_outcome = calculate_negative_outcome(preferences, total_votes, voter_influence, candidate_support)
->>>>>>> 2bc796a4
     return positive_outcome - negative_outcome
+
 
 
 def calculate_positive_outcome(pref, rnd, support, influence):
@@ -184,6 +175,7 @@
     return (1 - pref) * (1 + rnd - support) * influence
 
 
+
 def calculate_negative_outcome(pref, votes, influence, support):
     '''calculate the negative outcome'''
     return pref * (votes * influence ** 2 + support * influence)